--- conflicted
+++ resolved
@@ -1,9 +1,5 @@
-<<<<<<< HEAD
-use std::{env, time::Instant};
-=======
 use parse::PageInfo;
 use std::{collections::HashMap, env, path::PathBuf, time::Instant};
->>>>>>> 08ea0556
 use ustr::UstrMap;
 
 static OPENING_PAGE: &str = "<page>";
